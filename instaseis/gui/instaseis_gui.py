--- conflicted
+++ resolved
@@ -9,15 +9,8 @@
     GNU Lesser General Public License, Version 3 [non-commercial/academic use]
     (http://www.gnu.org/copyleft/lgpl.html)
 """
-<<<<<<< HEAD
-from PyQt4 import QtGui, QtCore
-=======
-from __future__ import (absolute_import, division, print_function,
-                        unicode_literals)
-
 from PyQt5 import QtGui, QtCore
 from PyQt5.QtWidgets import QApplication
->>>>>>> e0c70db1
 import pyqtgraph as pg
 
 from glob import iglob
