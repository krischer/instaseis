#!/usr/bin/env python
# -*- coding: utf-8 -*-
"""
:copyright:
    Lion Krischer (krischer@geophysik.uni-muenchen.de), 2015
:license:
    GNU Lesser General Public License, Version 3 [non-commercial/academic use]
    (http://www.gnu.org/copyleft/lgpl.html)
"""
import zipfile

import obspy
import tornado.gen
import tornado.web

from ... import Source, ForceSource
from ..util import run_async, IOQueue, _validtimesetting, \
    _validate_and_write_waveforms
from ..instaseis_request import InstaseisTimeSeriesHandler


@run_async
def _get_seismogram(db, source, receiver, components, units, dt, kernelwidth,
                    starttime, endtime, format, label, callback):
    """
    Extract a seismogram from the passed db and write it either to a MiniSEED
    or a SACZIP file.

    :param db: An open instaseis database.
    :param source: An instaseis source.
    :param receiver: An instaseis receiver.
    :param components: The components.
    :param units: The desired units.
    :param remove_source_shift: Remove the source time shift or not.
    :param dt: dt to resample to.
    :param kernelwidth: Width of the interpolation kernel.
    :param starttime: The desired start time of the seismogram.
    :param endtime: The desired end time of the seismogram.
    :param format: The output format. Either "miniseed" or "saczip".
    :param label: Prefix for the filename within the SAC zip file.
    :param callback: callback function of the coroutine.
    """
    try:
        st = db.get_seismograms(
            source=source, receiver=receiver, components=components,
            kind=units, remove_source_shift=False,
            reconvolve_stf=False, return_obspy_stream=True, dt=dt,
            kernelwidth=kernelwidth)
    except Exception:
        msg = ("Could not extract seismogram. Make sure, the components "
               "are valid, and the depth settings are correct.")
        callback(tornado.web.HTTPError(400, log_message=msg, reason=msg))
        return
    _validate_and_write_waveforms(st=st, callback=callback,
                                  starttime=starttime, endtime=endtime,
                                  source=source, receiver=receiver, db=db,
                                  label=label, format=format)


def _tolist(value, count):
    value = [float(i) for i in value.split(",")]
    if len(value) not in count:
        raise ValueError
    return value


def _momenttensor(value):
    return _tolist(value, (6,))


def _doublecouple(value):
    return _tolist(value, (3, 4))


def _forcesource(value):
    return _tolist(value, (3,))


class SeismogramsHandler(InstaseisTimeSeriesHandler):
    # Define the arguments for the seismogram endpoint.
    arguments = {
        "components": {"type": str, "default": "ZNE"},
        "units": {"type": str, "default": "displacement"},
        "dt": {"type": float},
        "kernelwidth": {"type": int, "default": 12},
        "label": {"type": str},

        # Source parameters.
        "sourcelatitude": {"type": float},
        "sourcelongitude": {"type": float},
        "sourcedepthinmeters": {"type": float},

        # Source can either be given as the moment tensor components in Nm.
        "sourcemomenttensor": {"type": _momenttensor,
                               "format": "Mrr,Mtt,Mpp,Mrt,Mrp,Mtp"},
        # Or as strike, dip, rake and M0.
        "sourcedoublecouple": {"type": _doublecouple,
                               "format": "strike,dip,rake[,M0]"},
        # Or as a force source.
        "sourceforce": {"type": _forcesource,
                        "format": "Fr,Ft,Fp"},

        # Or last but not least by specifying an event id.
        "eventid": {"type": str},

        # Time parameters.
        "origintime": {"type": obspy.UTCDateTime},
        "starttime": {"type": _validtimesetting,
                      "format": "Datetime String/Float/Phase+-Offset"},
        "endtime": {"type": _validtimesetting,
                    "format": "Datetime String/Float/Phase+-Offset"},

        # Receivers can be specified either directly via their coordinates.
        # In that case one can assign a network and station code.
        "receiverlatitude": {"type": float},
        "receiverlongitude": {"type": float},
        "receiverdepthinmeters": {"type": float, "default": 0.0},
        "networkcode": {"type": str, "default": "XX"},
        "stationcode": {"type": str, "default": "SYN"},
        "locationcode": {"type": str, "default": "SE"},

        # Or by querying a database.
        "network": {"type": str},
        "station": {"type": str},

        "format": {"type": str, "default": "saczip"}
    }

    default_label = "instaseis_seismogram"
    # Done here as the time parsing is fairly complex and cannot be done
    # with normal default values.
    default_origin_time = obspy.UTCDateTime(1900, 1, 1)

    def __init__(self, *args, **kwargs):
        super(InstaseisTimeSeriesHandler, self).__init__(*args, **kwargs)

<<<<<<< HEAD
    def validate_source_parameters(self, args):
=======
    def validate_parameters(self, args):
        """
        Function attempting to validate that the passed parameters are
        valid. Does not need to check the types as that has already been done.
        """
        # The networkcode and stationcode parameters have a maximum number
        # of letters.
        if args.stationcode and len(args.stationcode) > 5:
            msg = "'stationcode' must have 5 or fewer letters."
            raise tornado.web.HTTPError(400, log_message=msg, reason=msg)

        if args.networkcode and len(args.networkcode) > 2:
            msg = "'networkcode' must have 2 or fewer letters."
            raise tornado.web.HTTPError(400, log_message=msg, reason=msg)

        # The location code as well.
        if args.locationcode and len(args.locationcode) > 2:
            msg = "'locationcode' must have 2 or fewer letters."
            raise tornado.web.HTTPError(400, log_message=msg, reason=msg)

>>>>>>> e58fce21
        all_src_params = set(["sourcemomenttensor", "sourcedoublecouple",
                              "sourceforce", "sourcelatitude",
                              "sourcelongitude", "sourcedepthinmeters"])
        given_params = set([_i for _i in all_src_params
                            if getattr(args, _i) is not None])
        if args.eventid is not None:
            if not self.application.event_info_callback:
                msg = ("Server does not support event information and thus no "
                       "event queries.")
                raise tornado.web.HTTPError(404, log_message=msg, reason=msg)
            # If the event id is given, the origin time cannot be given as
            # well.
            if args.origintime is not None:
                msg = ("'eventid' and 'origintime' parameters cannot both be "
                       "passed at the same time.")
                raise tornado.web.HTTPError(400, log_message=msg, reason=msg)

            # If the eventid is given, all the other source parameters must
            # be None.
            if given_params:
                msg = ("The following parameters cannot be used if "
                       "'eventid' is a parameter: %s" % ', '.join(
                        "'%s'" % i for i in sorted(given_params)))
                raise tornado.web.HTTPError(400, log_message=msg, reason=msg)
        # Otherwise the source locations and exactly one of the other values
        # has to set!
        else:
            if not given_params:
                msg = "No source specified"
                raise tornado.web.HTTPError(400, log_message=msg, reason=msg)
            # Needs all of these.
            required_parameters = set(["sourcelatitude", "sourcelongitude",
                                       "sourcedepthinmeters"])
            # And exactly one of these.
            one_off = set(["sourcemomenttensor", "sourcedoublecouple",
                           "sourceforce", "eventid"])

            missing_parameters = required_parameters.difference(given_params)
            if missing_parameters:
                msg = "The following required parameters are missing: %s" % (
                    ", ".join("'%s'" % _i
                              for _i in sorted(missing_parameters)))
                raise tornado.web.HTTPError(
                    400, log_message=msg, reason=msg)

            has_parameters = given_params.intersection(one_off)
            if len(has_parameters) > 1:
                msg = "Only one of these parameters can be given " \
                      "simultaneously: %s" % (
                          ", ".join("'%s'" % _i
                                    for _i in sorted(has_parameters)))
                raise tornado.web.HTTPError(
                    400, log_message=msg, reason=msg)
            elif not has_parameters:
                msg = "One of the following has to be given: %s" % (
                    ", ".join("'%s'" % _i
                              for _i in sorted(one_off)))
                raise tornado.web.HTTPError(
                    400, log_message=msg, reason=msg)

<<<<<<< HEAD
    def validate_parameters(self, args):
        """
        Function attempting to validate that the passed parameters are
        valid. Does not need to check the types as that has already been done.
        """
        self.validate_receiver_parameters(args)
        self.validate_source_parameters(args)
=======
        # Figure out how the station coordinates are specified.
        direct_receiver_settings = [
            i is not None
            for i in (args.receiverlatitude, args.receiverlongitude)]
        query_receivers = [i is not None for i in (args.network, args.station)]
        if any(direct_receiver_settings) and any(query_receivers):
            msg = ("Receiver coordinates can either be specified by passing "
                   "the coordinates, or by specifying query parameters, "
                   "but not both.")
            raise tornado.web.HTTPError(400, log_message=msg, reason=msg)
        elif not(all(direct_receiver_settings) or all(query_receivers)):
            msg = ("Must specify a full set of coordinates or a full set of "
                   "receiver parameters.")
            raise tornado.web.HTTPError(400, log_message=msg, reason=msg)

        # Should not happen.
        assert not (all(direct_receiver_settings) and all(query_receivers))

        # Make sure that the station coordinates callback is available if
        # needed. Otherwise raise a 404.
        if all(query_receivers) and \
                not self.application.station_coordinates_callback:
            msg = ("Server does not support station coordinates and thus no "
                   "station queries.")
            raise tornado.web.HTTPError(404, log_message=msg, reason=msg)
>>>>>>> e58fce21

    def get_source(self, args, __event):
        # Source can be either directly specified or by passing an event id.
        if args.eventid is not None:
            # Use previously extracted event information.
            source = Source(**__event)
        # Otherwise parse it to one of the supported source types.
        else:
            # Already checked before - just make sure.
            assert args.sourcemomenttensor or args.sourcedoublecouple or \
               args.sourceforce

            if args.sourcemomenttensor:
                m = args.sourcemomenttensor
                try:
                    source = Source(latitude=args.sourcelatitude,
                                    longitude=args.sourcelongitude,
                                    depth_in_m=args.sourcedepthinmeters,
                                    m_rr=m[0], m_tt=m[1],
                                    m_pp=m[2], m_rt=m[3],
                                    m_rp=m[4], m_tp=m[5],
                                    origin_time=args.origintime)
                except:
                    msg = ("Could not construct moment tensor source with "
                           "passed parameters. Check parameters for "
                           "sanity.")
                    raise tornado.web.HTTPError(400, log_message=msg,
                                                reason=msg)
            elif args.sourcedoublecouple:
                m = args.sourcedoublecouple

                # The seismic moment defaults to 1E19.
                if len(m) == 4:
                    m0 = m[3]
                else:
                    m0 = 1E19

                if m0 < 0:
                    msg = "Seismic moment must not be negative."
                    raise tornado.web.HTTPError(400, log_message=msg,
                                                reason=msg)

                try:
                    source = Source.from_strike_dip_rake(
                        latitude=args.sourcelatitude,
                        longitude=args.sourcelongitude,
                        depth_in_m=args.sourcedepthinmeters,
                        strike=m[0], dip=m[1], rake=m[2],
                        M0=m0, origin_time=args.origintime)
                except:
                    msg = ("Could not construct the source from the "
                           "passed strike/dip/rake parameters. Check "
                           "parameter for sanity.")
                    raise tornado.web.HTTPError(400, log_message=msg,
                                                reason=msg)
            elif args.sourceforce:
                m = args.sourceforce
                try:
                    source = ForceSource(
                        latitude=args.sourcelatitude,
                        longitude=args.sourcelongitude,
                        depth_in_m=args.sourcedepthinmeters,
                        f_r=m[0], f_t=m[1], f_p=m[2],
                        origin_time=args.origintime)
                except:
                    msg = ("Could not construct force source with passed "
                           "parameters. Check parameters for sanity.")
                    raise tornado.web.HTTPError(400, log_message=msg,
                                                reason=msg)
        return source

<<<<<<< HEAD
=======
    def get_receivers(self, args):
        # Already checked before - just make sure the settings are valid.
        assert (args.receiverlatitude is not None and
                args.receiverlongitude is not None) or \
           (args.network and args.station)

        receivers = []

        # Construct either a single receiver object.
        if args.receiverlatitude is not None:
            try:
                receiver = Receiver(latitude=args.receiverlatitude,
                                    longitude=args.receiverlongitude,
                                    network=args.networkcode,
                                    station=args.stationcode,
                                    location=args.locationcode,
                                    depth_in_m=args.receiverdepthinmeters)
            except:
                msg = ("Could not construct receiver with passed parameters. "
                       "Check parameters for sanity.")
                raise tornado.web.HTTPError(400, log_message=msg, reason=msg)
            receivers.append(receiver)
        # Or a list of receivers.
        elif args.network is not None and args.station is not None:
            networks = args.network.split(",")
            stations = args.station.split(",")

            coordinates = self.application.station_coordinates_callback(
                networks=networks, stations=stations)

            if not coordinates:
                msg = "No coordinates found satisfying the query."
                raise tornado.web.HTTPError(
                    404, log_message=msg, reason=msg)

            for station in coordinates:
                try:
                    receivers.append(Receiver(
                        latitude=station["latitude"],
                        longitude=station["longitude"],
                        network=station["network"],
                        station=station["station"],
                        depth_in_m=0))
                except:
                    msg = ("Could not construct receiver with passed "
                           "parameters. Check parameters for sanity.")
                    raise tornado.web.HTTPError(400, log_message=msg,
                                                reason=msg)
        return receivers

>>>>>>> e58fce21
    @tornado.web.asynchronous
    @tornado.gen.coroutine
    def get(self):
        # Parse the arguments. This will also perform a number of sanity
        # checks.
        args = self.parse_arguments()

        if args.eventid is not None:
            # It has to be extracted here to get the origin time which is
            # needed to parse the time settings which might in turn be
            # needed for the sources. This results in a bit of spaghetti code
            # but that's just how it is...
            try:
                __event = self.application.event_info_callback(args.eventid)
            except ValueError:
                msg = "Event not found."
                raise tornado.web.HTTPError(404, log_message=msg, reason=msg)

            if not isinstance(__event, dict) or \
                    sorted(__event.keys()) != sorted((
                    "m_rr", "m_tt", "m_pp", "m_rt", "m_rp", "m_tp", "latitude",
                    "longitude", "depth_in_m", "origin_time")):
                msg = "Event callback returned an invalid result."
                raise tornado.web.HTTPError(500, log_message=msg, reason="")
            __event["origin_time"] = obspy.UTCDateTime(__event["origin_time"])

            # In case the event is extracted, set the origin time to the
            # time of the event.
            args.origintime = __event["origin_time"]
        else:
            __event = None

        min_starttime, max_endtime = self.parse_time_settings(args)
        self.set_headers(args)

        source = self.get_source(args, __event)

        # Generating even 100'000 receivers only takes ~150ms so its totally
        # ok to generate them all at once here. The time to generate and
        # send the seismograms will dominate.
        receivers = self.get_receivers(args)

        # If a zip file is requested, initialize it here and write to custom
        # buffer object.
        if args.format == "saczip":
            buf = IOQueue()
            zip_file = zipfile.ZipFile(buf, mode="w")

        # Count the number of successful extractions. Phase relative offsets
        # could result in no actually calculated seismograms. In that case
        # we would like to raise an error.
        count = 0

        # Loop over each receiver, get the synthetics and stream it to the
        # user.
        for receiver in receivers:

            # Check if the connection is still open. The connection_closed
            # flag is set by the on_connection_close() method. This is
            # pretty manual right now. Maybe there is a better way? This
            # enables to server to stop serving if the connection has been
            # cancelled on the client side.
            if self.connection_closed:
                self.flush()
                self.finish()
                return

            # Check if start- or end time are phase relative. If yes
            # calculate the new start- and/or end time.
            time_values = self.get_phase_relative_times(
                args=args, source=source, receiver=receiver,
                min_starttime=min_starttime, max_endtime=max_endtime)
            if time_values is None:
                continue
            starttime, endtime = time_values

            # Validate the source-receiver geometry.
            self.validate_geometry(source=source, receiver=receiver)

            # Yield from the task. This enables a context switch and thus
            # async behaviour.
            response = yield tornado.gen.Task(
                _get_seismogram,
                db=self.application.db, source=source, receiver=receiver,
                components=list(args.components), units=args.units, dt=args.dt,
                kernelwidth=args.kernelwidth, starttime=starttime,
                endtime=endtime, format=args.format,
                label=args.label)

            # Check connection once again.
            if self.connection_closed:
                self.flush()
                self.finish()
                return

            # If an exception is returned from the task, re-raise it here.
            if isinstance(response, Exception):
                raise response
            # It might return a list, in that case each item is a bytestring
            # of SAC file.
            elif isinstance(response, list):
                assert args.format == "saczip"
                for filename, content in response:
                    zip_file.writestr(filename, content)
                for data in buf:
                    self.write(data)
            # Otherwise it contain MiniSEED which can just directly be
            # streamed.
            else:
                self.write(response)
            self.flush()

            count += 1

        # If nothing is written, raise an error. This should really only
        # happen with phase relative offsets with phases not coinciding with
        # the source - receiver geometry.
        if not count:
            msg = ("No seismograms found for the given phase relative "
                   "offsets. This could either be due to the chosen phase "
                   "not existing for the specific source-receiver geometry "
                   "or arriving too late/with too large offsets if the "
                   "database is not long enough.")
            raise tornado.web.HTTPError(400, log_message=msg, reason=msg)

        # Write the end of the zipfile in case necessary.
        if args.format == "saczip":
            zip_file.close()
            for data in buf:
                self.write(data)

        self.finish()<|MERGE_RESOLUTION|>--- conflicted
+++ resolved
@@ -13,7 +13,7 @@
 import tornado.gen
 import tornado.web
 
-from ... import Source, ForceSource
+from ... import Source, ForceSource, Receiver
 from ..util import run_async, IOQueue, _validtimesetting, \
     _validate_and_write_waveforms
 from ..instaseis_request import InstaseisTimeSeriesHandler
@@ -134,30 +134,15 @@
     def __init__(self, *args, **kwargs):
         super(InstaseisTimeSeriesHandler, self).__init__(*args, **kwargs)
 
-<<<<<<< HEAD
-    def validate_source_parameters(self, args):
-=======
     def validate_parameters(self, args):
         """
         Function attempting to validate that the passed parameters are
         valid. Does not need to check the types as that has already been done.
         """
-        # The networkcode and stationcode parameters have a maximum number
-        # of letters.
-        if args.stationcode and len(args.stationcode) > 5:
-            msg = "'stationcode' must have 5 or fewer letters."
-            raise tornado.web.HTTPError(400, log_message=msg, reason=msg)
-
-        if args.networkcode and len(args.networkcode) > 2:
-            msg = "'networkcode' must have 2 or fewer letters."
-            raise tornado.web.HTTPError(400, log_message=msg, reason=msg)
-
-        # The location code as well.
-        if args.locationcode and len(args.locationcode) > 2:
-            msg = "'locationcode' must have 2 or fewer letters."
-            raise tornado.web.HTTPError(400, log_message=msg, reason=msg)
-
->>>>>>> e58fce21
+        self.validate_receiver_parameters(args)
+        self.validate_source_parameters(args)
+
+    def validate_source_parameters(self, args):
         all_src_params = set(["sourcemomenttensor", "sourcedoublecouple",
                               "sourceforce", "sourcelatitude",
                               "sourcelongitude", "sourcedepthinmeters"])
@@ -217,42 +202,6 @@
                               for _i in sorted(one_off)))
                 raise tornado.web.HTTPError(
                     400, log_message=msg, reason=msg)
-
-<<<<<<< HEAD
-    def validate_parameters(self, args):
-        """
-        Function attempting to validate that the passed parameters are
-        valid. Does not need to check the types as that has already been done.
-        """
-        self.validate_receiver_parameters(args)
-        self.validate_source_parameters(args)
-=======
-        # Figure out how the station coordinates are specified.
-        direct_receiver_settings = [
-            i is not None
-            for i in (args.receiverlatitude, args.receiverlongitude)]
-        query_receivers = [i is not None for i in (args.network, args.station)]
-        if any(direct_receiver_settings) and any(query_receivers):
-            msg = ("Receiver coordinates can either be specified by passing "
-                   "the coordinates, or by specifying query parameters, "
-                   "but not both.")
-            raise tornado.web.HTTPError(400, log_message=msg, reason=msg)
-        elif not(all(direct_receiver_settings) or all(query_receivers)):
-            msg = ("Must specify a full set of coordinates or a full set of "
-                   "receiver parameters.")
-            raise tornado.web.HTTPError(400, log_message=msg, reason=msg)
-
-        # Should not happen.
-        assert not (all(direct_receiver_settings) and all(query_receivers))
-
-        # Make sure that the station coordinates callback is available if
-        # needed. Otherwise raise a 404.
-        if all(query_receivers) and \
-                not self.application.station_coordinates_callback:
-            msg = ("Server does not support station coordinates and thus no "
-                   "station queries.")
-            raise tornado.web.HTTPError(404, log_message=msg, reason=msg)
->>>>>>> e58fce21
 
     def get_source(self, args, __event):
         # Source can be either directly specified or by passing an event id.
@@ -324,8 +273,6 @@
                                                 reason=msg)
         return source
 
-<<<<<<< HEAD
-=======
     def get_receivers(self, args):
         # Already checked before - just make sure the settings are valid.
         assert (args.receiverlatitude is not None and
@@ -376,7 +323,6 @@
                                                 reason=msg)
         return receivers
 
->>>>>>> e58fce21
     @tornado.web.asynchronous
     @tornado.gen.coroutine
     def get(self):
